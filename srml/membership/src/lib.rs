// Copyright 2019 Parity Technologies (UK) Ltd.
// This file is part of Substrate.

// Substrate is free software: you can redistribute it and/or modify
// it under the terms of the GNU General Public License as published by
// the Free Software Foundation, either version 3 of the License, or
// (at your option) any later version.

// Substrate is distributed in the hope that it will be useful,
// but WITHOUT ANY WARRANTY; without even the implied warranty of
// MERCHANTABILITY or FITNESS FOR A PARTICULAR PURPOSE.  See the
// GNU General Public License for more details.

// You should have received a copy of the GNU General Public License
// along with Substrate.  If not, see <http://www.gnu.org/licenses/>.

//! # Membership Module
//!
//! Allows control of membership of a set of `AccountId`s, useful for managing membership of of a
//! collective.

// Ensure we're `no_std` when compiling for Wasm.
#![cfg_attr(not(feature = "std"), no_std)]

use sr_std::prelude::*;
use srml_support::{
	StorageValue, decl_module, decl_storage, decl_event,
	traits::{ChangeMembers}
};
use system::ensure_root;
use sr_primitives::{traits::EnsureOrigin, weights::SimpleDispatchInfo};

pub trait Trait<I=DefaultInstance>: system::Trait {
	/// The overarching event type.
	type Event: From<Event<Self, I>> + Into<<Self as system::Trait>::Event>;

	/// Required origin for adding a member (though can always be Root).
	type AddOrigin: EnsureOrigin<Self::Origin>;

	/// Required origin for removing a member (though can always be Root).
	type RemoveOrigin: EnsureOrigin<Self::Origin>;

	/// Required origin for adding and removing a member in a single action.
	type SwapOrigin: EnsureOrigin<Self::Origin>;

	/// Required origin for resetting membership.
	type ResetOrigin: EnsureOrigin<Self::Origin>;

	/// The receiver of the signal for when the membership has been initialized. This happens pre-
	/// genesis and will usually be the same as `MembershipChanged`. If you need to do something
	/// different on initialization, then you can change this accordingly.
	type MembershipInitialized: ChangeMembers<Self::AccountId>;

	/// The receiver of the signal for when the membership has changed.
	type MembershipChanged: ChangeMembers<Self::AccountId>;
}

decl_storage! {
	trait Store for Module<T: Trait<I>, I: Instance=DefaultInstance> as Membership {
		/// The current membership, stored as an ordered Vec.
		Members get(members): Vec<T::AccountId>;
	}
	add_extra_genesis {
		config(members): Vec<T::AccountId>;
		config(phantom): sr_std::marker::PhantomData<I>;
<<<<<<< HEAD
		build(|config: &GenesisConfig<T, I>| {
			let mut members = config.members.clone();
			members.sort();
			T::MembershipInitialized::set_members_sorted(&members[..], &[]);
			<Members<T, I>>::put(members);
=======
		build(|
			storage: &mut (sr_primitives::StorageOverlay, sr_primitives::ChildrenStorageOverlay),
			config: &GenesisConfig<T, I>
		| {
			sr_io::with_storage(storage, || {
				let mut members = config.members.clone();
				members.sort();
				T::MembershipInitialized::set_members_sorted(&members[..], &[]);
				<Members<T, I>>::put(members);
			});
>>>>>>> c72789cc
		})
	}
}

decl_event!(
	pub enum Event<T, I=DefaultInstance> where
		<T as system::Trait>::AccountId,
	{
		/// The given member was added; see the transaction for who.
		MemberAdded,
		/// The given member was removed; see the transaction for who.
		MemberRemoved,
		/// Two members were swapped; see the transaction for who.
		MembersSwapped,
		/// The membership was reset; see the transaction for who the new set is.
		MembersReset,
		/// Phantom member, never used.
		Dummy(sr_std::marker::PhantomData<(AccountId, I)>),
	}
);

decl_module! {
	pub struct Module<T: Trait<I>, I: Instance=DefaultInstance>
		for enum Call
		where origin: T::Origin
	{
		fn deposit_event<T, I>() = default;

		/// Add a member `who` to the set.
		///
		/// May only be called from `AddOrigin` or root.
		#[weight = SimpleDispatchInfo::FixedNormal(50_000)]
		fn add_member(origin, who: T::AccountId) {
			T::AddOrigin::try_origin(origin)
				.map(|_| ())
				.or_else(ensure_root)
				.map_err(|_| "bad origin")?;

			let mut members = <Members<T, I>>::get();
			let location = members.binary_search(&who).err().ok_or("already a member")?;
			members.insert(location, who.clone());
			<Members<T, I>>::put(&members);

			T::MembershipChanged::change_members_sorted(&[who], &[], &members[..]);

			Self::deposit_event(RawEvent::MemberAdded);
		}

		/// Remove a member `who` from the set.
		///
		/// May only be called from `RemoveOrigin` or root.
		#[weight = SimpleDispatchInfo::FixedNormal(50_000)]
		fn remove_member(origin, who: T::AccountId) {
			T::RemoveOrigin::try_origin(origin)
				.map(|_| ())
				.or_else(ensure_root)
				.map_err(|_| "bad origin")?;

			let mut members = <Members<T, I>>::get();
			let location = members.binary_search(&who).ok().ok_or("not a member")?;
			members.remove(location);
			<Members<T, I>>::put(&members);

			T::MembershipChanged::change_members_sorted(&[], &[who], &members[..]);

			Self::deposit_event(RawEvent::MemberRemoved);
		}

		/// Swap out one member `remove` for another `add`.
		///
		/// May only be called from `SwapOrigin` or root.
		#[weight = SimpleDispatchInfo::FixedNormal(50_000)]
		fn swap_member(origin, remove: T::AccountId, add: T::AccountId) {
			T::SwapOrigin::try_origin(origin)
				.map(|_| ())
				.or_else(ensure_root)
				.map_err(|_| "bad origin")?;

			if remove == add { return Ok(()) }

			let mut members = <Members<T, I>>::get();
			let location = members.binary_search(&remove).ok().ok_or("not a member")?;
			members[location] = add.clone();
			let _location = members.binary_search(&add).err().ok_or("already a member")?;
			members.sort();
			<Members<T, I>>::put(&members);

			T::MembershipChanged::change_members_sorted(
				&[add],
				&[remove],
				&members[..],
			);

			Self::deposit_event(RawEvent::MembersSwapped);
		}

		/// Change the membership to a new set, disregarding the existing membership. Be nice and
		/// pass `members` pre-sorted.
		///
		/// May only be called from `ResetOrigin` or root.
		#[weight = SimpleDispatchInfo::FixedNormal(50_000)]
		fn reset_members(origin, members: Vec<T::AccountId>) {
			T::ResetOrigin::try_origin(origin)
				.map(|_| ())
				.or_else(ensure_root)
				.map_err(|_| "bad origin")?;

			let mut members = members;
			members.sort();
			<Members<T, I>>::mutate(|m| {
				T::MembershipChanged::set_members_sorted(&members[..], m);
				*m = members;
			});

			Self::deposit_event(RawEvent::MembersReset);
		}
	}
}

#[cfg(test)]
mod tests {
	use super::*;

	use std::cell::RefCell;
	use srml_support::{assert_ok, assert_noop, impl_outer_origin, parameter_types};
	use sr_io::with_externalities;
	use primitives::{H256, Blake2Hasher};
	// The testing primitives are very useful for avoiding having to work with signatures
	// or public keys. `u64` is used as the `AccountId` and no `Signature`s are requried.
	use sr_primitives::{
		Perbill, traits::{BlakeTwo256, IdentityLookup}, testing::Header
	};
	use system::EnsureSignedBy;

	impl_outer_origin! {
		pub enum Origin for Test {}
	}

	// For testing the module, we construct most of a mock runtime. This means
	// first constructing a configuration type (`Test`) which `impl`s each of the
	// configuration traits of modules we want to use.
	#[derive(Clone, Eq, PartialEq)]
	pub struct Test;
	parameter_types! {
		pub const BlockHashCount: u64 = 250;
		pub const MaximumBlockWeight: u32 = 1024;
		pub const MaximumBlockLength: u32 = 2 * 1024;
		pub const AvailableBlockRatio: Perbill = Perbill::one();
	}
	impl system::Trait for Test {
		type Origin = Origin;
		type Index = u64;
		type BlockNumber = u64;
		type Hash = H256;
		type Call = ();
		type Hashing = BlakeTwo256;
		type AccountId = u64;
		type Lookup = IdentityLookup<Self::AccountId>;
		type Header = Header;
		type WeightMultiplierUpdate = ();
		type Event = ();
		type BlockHashCount = BlockHashCount;
		type MaximumBlockWeight = MaximumBlockWeight;
		type MaximumBlockLength = MaximumBlockLength;
		type AvailableBlockRatio = AvailableBlockRatio;
	}
	parameter_types! {
		pub const One: u64 = 1;
		pub const Two: u64 = 2;
		pub const Three: u64 = 3;
		pub const Four: u64 = 4;
		pub const Five: u64 = 5;
	}

	thread_local! {
		static MEMBERS: RefCell<Vec<u64>> = RefCell::new(vec![]);
	}

	pub struct TestChangeMembers;
	impl ChangeMembers<u64> for TestChangeMembers {
		fn change_members_sorted(incoming: &[u64], outgoing: &[u64], new: &[u64]) {
			let mut old_plus_incoming = MEMBERS.with(|m| m.borrow().to_vec());
			old_plus_incoming.extend_from_slice(incoming);
			old_plus_incoming.sort();
			let mut new_plus_outgoing = new.to_vec();
			new_plus_outgoing.extend_from_slice(outgoing);
			new_plus_outgoing.sort();
			assert_eq!(old_plus_incoming, new_plus_outgoing);

			MEMBERS.with(|m| *m.borrow_mut() = new.to_vec());
		}
	}

	impl Trait for Test {
		type Event = ();
		type AddOrigin = EnsureSignedBy<One, u64>;
		type RemoveOrigin = EnsureSignedBy<Two, u64>;
		type SwapOrigin = EnsureSignedBy<Three, u64>;
		type ResetOrigin = EnsureSignedBy<Four, u64>;
		type MembershipInitialized = TestChangeMembers;
		type MembershipChanged = TestChangeMembers;
	}

	type Membership = Module<Test>;

	// This function basically just builds a genesis storage key/value store according to
	// our desired mockup.
	fn new_test_ext() -> sr_io::TestExternalities<Blake2Hasher> {
		let mut t = system::GenesisConfig::default().build_storage::<Test>().unwrap();
		// We use default for brevity, but you can configure as desired if needed.
		GenesisConfig::<Test>{
			members: vec![10, 20, 30],
			.. Default::default()
		}.assimilate_storage(&mut t).unwrap();
		t.into()
	}

	#[test]
	fn query_membership_works() {
		with_externalities(&mut new_test_ext(), || {
			assert_eq!(Membership::members(), vec![10, 20, 30]);
			assert_eq!(MEMBERS.with(|m| m.borrow().clone()), vec![10, 20, 30]);
		});
	}

	#[test]
	fn add_member_works() {
		with_externalities(&mut new_test_ext(), || {
			assert_noop!(Membership::add_member(Origin::signed(5), 15), "bad origin");
			assert_noop!(Membership::add_member(Origin::signed(1), 10), "already a member");
			assert_ok!(Membership::add_member(Origin::signed(1), 15));
			assert_eq!(Membership::members(), vec![10, 15, 20, 30]);
			assert_eq!(MEMBERS.with(|m| m.borrow().clone()), Membership::members());
		});
	}

	#[test]
	fn remove_member_works() {
		with_externalities(&mut new_test_ext(), || {
			assert_noop!(Membership::remove_member(Origin::signed(5), 20), "bad origin");
			assert_noop!(Membership::remove_member(Origin::signed(2), 15), "not a member");
			assert_ok!(Membership::remove_member(Origin::signed(2), 20));
			assert_eq!(Membership::members(), vec![10, 30]);
			assert_eq!(MEMBERS.with(|m| m.borrow().clone()), Membership::members());
		});
	}

	#[test]
	fn swap_member_works() {
		with_externalities(&mut new_test_ext(), || {
			assert_noop!(Membership::swap_member(Origin::signed(5), 10, 25), "bad origin");
			assert_noop!(Membership::swap_member(Origin::signed(3), 15, 25), "not a member");
			assert_noop!(Membership::swap_member(Origin::signed(3), 10, 30), "already a member");
			assert_ok!(Membership::swap_member(Origin::signed(3), 20, 20));
			assert_eq!(Membership::members(), vec![10, 20, 30]);
			assert_ok!(Membership::swap_member(Origin::signed(3), 10, 25));
			assert_eq!(Membership::members(), vec![20, 25, 30]);
			assert_eq!(MEMBERS.with(|m| m.borrow().clone()), Membership::members());
		});
	}

	#[test]
	fn reset_members_works() {
		with_externalities(&mut new_test_ext(), || {
			assert_noop!(Membership::reset_members(Origin::signed(1), vec![20, 40, 30]), "bad origin");
			assert_ok!(Membership::reset_members(Origin::signed(4), vec![20, 40, 30]));
			assert_eq!(Membership::members(), vec![20, 30, 40]);
			assert_eq!(MEMBERS.with(|m| m.borrow().clone()), Membership::members());
		});
	}
}<|MERGE_RESOLUTION|>--- conflicted
+++ resolved
@@ -63,24 +63,11 @@
 	add_extra_genesis {
 		config(members): Vec<T::AccountId>;
 		config(phantom): sr_std::marker::PhantomData<I>;
-<<<<<<< HEAD
 		build(|config: &GenesisConfig<T, I>| {
 			let mut members = config.members.clone();
 			members.sort();
 			T::MembershipInitialized::set_members_sorted(&members[..], &[]);
 			<Members<T, I>>::put(members);
-=======
-		build(|
-			storage: &mut (sr_primitives::StorageOverlay, sr_primitives::ChildrenStorageOverlay),
-			config: &GenesisConfig<T, I>
-		| {
-			sr_io::with_storage(storage, || {
-				let mut members = config.members.clone();
-				members.sort();
-				T::MembershipInitialized::set_members_sorted(&members[..], &[]);
-				<Members<T, I>>::put(members);
-			});
->>>>>>> c72789cc
 		})
 	}
 }
