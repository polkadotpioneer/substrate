[package]
name = "srml-babe"
version = "2.0.0"
authors = ["Parity Technologies <admin@parity.io>"]
edition = "2018"

[dependencies]
hex-literal = "0.1.4"
<<<<<<< HEAD
parity-codec = { version = "3.5.1", default-features = false, features = ["derive"] }
serde = { version = "1.0.91", optional = true }
=======
parity-codec = { version = "4.1.1", default-features = false, features = ["derive"] }
serde = { version = "1.0.90", optional = true }
>>>>>>> 08707e35
inherents = { package = "substrate-inherents", path = "../../core/inherents", default-features = false }
rstd = { package = "sr-std", path = "../../core/sr-std", default-features = false }
primitives = { package = "sr-primitives", path = "../../core/sr-primitives", default-features = false }
srml-support = { path = "../support", default-features = false }
system = { package = "srml-system", path = "../system", default-features = false }
timestamp = { package = "srml-timestamp", path = "../timestamp", default-features = false }
session = { package = "srml-session", path = "../session", default-features = false }
babe-primitives = { package = "substrate-consensus-babe-primitives", path = "../../core/consensus/babe/primitives", default-features = false }
runtime_io = { package = "sr-io", path = "../../core/sr-io", version = "2.0.0", default-features = false }

[dev-dependencies]
lazy_static = "1.3.0"
parking_lot = "0.8.0"
substrate-primitives = { path = "../../core/primitives" }

[features]
default = ["std"]
std = [
	"serde",
	"parity-codec/std",
	"rstd/std",
	"srml-support/std",
	"primitives/std",
	"system/std",
	"timestamp/std",
	"inherents/std",
	"babe-primitives/std",
	"session/std",
	"runtime_io/std",
]<|MERGE_RESOLUTION|>--- conflicted
+++ resolved
@@ -6,13 +6,8 @@
 
 [dependencies]
 hex-literal = "0.1.4"
-<<<<<<< HEAD
-parity-codec = { version = "3.5.1", default-features = false, features = ["derive"] }
-serde = { version = "1.0.91", optional = true }
-=======
 parity-codec = { version = "4.1.1", default-features = false, features = ["derive"] }
-serde = { version = "1.0.90", optional = true }
->>>>>>> 08707e35
+serde = { version = "1.0.93", optional = true }
 inherents = { package = "substrate-inherents", path = "../../core/inherents", default-features = false }
 rstd = { package = "sr-std", path = "../../core/sr-std", default-features = false }
 primitives = { package = "sr-primitives", path = "../../core/sr-primitives", default-features = false }
