// Copyright 2018-2019 Parity Technologies (UK) Ltd.
// This file is part of Substrate.

// Substrate is free software: you can redistribute it and/or modify
// it under the terms of the GNU General Public License as published by
// the Free Software Foundation, either version 3 of the License, or
// (at your option) any later version.

// Substrate is distributed in the hope that it will be useful,
// but WITHOUT ANY WARRANTY; without even the implied warranty of
// MERCHANTABILITY or FITNESS FOR A PARTICULAR PURPOSE.  See the
// GNU General Public License for more details.

// You should have received a copy of the GNU General Public License
// along with Substrate.  If not, see <http://www.gnu.org/licenses/>.

//! Integration of the GRANDPA finality gadget into substrate.
//!
//! This crate is unstable and the API and usage may change.
//!
//! This crate provides a long-running future that produces finality notifications.
//!
//! # Usage
//!
//! First, create a block-import wrapper with the `block_import` function.
//! The GRANDPA worker needs to be linked together with this block import object,
//! so a `LinkHalf` is returned as well. All blocks imported (from network or consensus or otherwise)
//! must pass through this wrapper, otherwise consensus is likely to break in
//! unexpected ways.
//!
//! Next, use the `LinkHalf` and a local configuration to `run_grandpa`. This requires a
//! `Network` implementation. The returned future should be driven to completion and
//! will finalize blocks in the background.
//!
//! # Changing authority sets
//!
//! The rough idea behind changing authority sets in GRANDPA is that at some point,
//! we obtain agreement for some maximum block height that the current set can
//! finalize, and once a block with that height is finalized the next set will
//! pick up finalization from there.
//!
//! Technically speaking, this would be implemented as a voting rule which says,
//! "if there is a signal for a change in N blocks in block B, only vote on
//! chains with length NUM(B) + N if they contain B". This conditional-inclusion
//! logic is complex to compute because it requires looking arbitrarily far
//! back in the chain.
//!
//! Instead, we keep track of a list of all signals we've seen so far (across
//! all forks), sorted ascending by the block number they would be applied at.
//! We never vote on chains with number higher than the earliest handoff block
//! number (this is num(signal) + N). When finalizing a block, we either apply
//! or prune any signaled changes based on whether the signaling block is
//! included in the newly-finalized chain.

use futures::prelude::*;
use log::{debug, info, warn};
use futures::sync::mpsc;
use client::{
	BlockchainEvents, CallExecutor, Client, backend::Backend, error::Error as ClientError,
	runtime_api::ConstructRuntimeApi,
};
use client::blockchain::HeaderBackend;
use parity_codec::Encode;
use runtime_primitives::traits::{
	NumberFor, Block as BlockT, DigestFor, ProvideRuntimeApi, Header as HeaderT
};
use fg_primitives::GrandpaApi;
use inherents::InherentDataProviders;
use runtime_primitives::generic::BlockId;
use consensus_common::SelectChain;
use consensus_accountable_safety::SubmitReport;
use substrate_primitives::{ed25519, H256, Pair, Blake2Hasher};
use substrate_telemetry::{telemetry, CONSENSUS_INFO, CONSENSUS_DEBUG, CONSENSUS_WARN};
use serde_json;
use num_traits as num;
use transaction_pool::txpool::{self, Pool as TransactionPool};

use srml_finality_tracker;

use grandpa::Error as GrandpaError;
use grandpa::{
	voter, round::State as RoundState, BlockNumberOps, voter_set::VoterSet, Chain
};

use std::fmt;
use std::sync::Arc;
use std::time::Duration;
<<<<<<< HEAD
use std::collections::HashMap;
=======
use std::collections::VecDeque;
>>>>>>> 637a2b45

mod authorities;
mod aux_schema;
mod communication;
mod consensus_changes;
mod environment;
mod finality_proof;
mod import;
mod justification;
mod light_import;
mod observer;
mod until_imported;

#[cfg(feature="service-integration")]
mod service_integration;
#[cfg(feature="service-integration")]
pub use service_integration::{LinkHalfForService, BlockImportForService, BlockImportForLightService};
pub use communication::Network;
pub use finality_proof::FinalityProofProvider;
pub use light_import::light_block_import;
pub use observer::run_grandpa_observer;

use aux_schema::PersistentData;
use environment::{CompletedRound, CompletedRounds, Environment, HasVoted, SharedVoterSetState, VoterSetState};
use import::GrandpaBlockImport;
use until_imported::UntilGlobalMessageBlocksImported;
use communication::NetworkBridge;
use service::TelemetryOnConnect;
use fg_primitives::AuthoritySignature;

// Re-export these two because it's just so damn convenient.
pub use fg_primitives::{AuthorityId, ScheduledChange};

#[cfg(test)]
mod tests;

/// A GRANDPA message for a substrate chain.
pub type Message<Block> = grandpa::Message<<Block as BlockT>::Hash, NumberFor<Block>>;

/// A signed message.
pub type SignedMessage<Block> = grandpa::SignedMessage<
	<Block as BlockT>::Hash,
	NumberFor<Block>,
	AuthoritySignature,
	AuthorityId,
>;

/// An ordered set of historical votes.
pub type HistoricalVotes<Block> = grandpa::HistoricalVotes<
	<Block as BlockT>::Hash,
	NumberFor<Block>,
	AuthoritySignature,
	AuthorityId,
>;

/// A primary propose message for this chain's block type.
pub type PrimaryPropose<Block> = grandpa::PrimaryPropose<<Block as BlockT>::Hash, NumberFor<Block>>;

/// A prevote message for this chain's block type.
pub type Prevote<Block> = grandpa::Prevote<<Block as BlockT>::Hash, NumberFor<Block>>;

/// A precommit message for this chain's block type.
pub type Precommit<Block> = grandpa::Precommit<<Block as BlockT>::Hash, NumberFor<Block>>;

/// A catch up message for this chain's block type.
pub type CatchUp<Block> = grandpa::CatchUp<
	<Block as BlockT>::Hash,
	NumberFor<Block>,
	AuthoritySignature,
	AuthorityId,
>;

/// A commit message for this chain's block type.
pub type Commit<Block> = grandpa::Commit<
	<Block as BlockT>::Hash,
	NumberFor<Block>,
	AuthoritySignature,
	AuthorityId,
>;

/// A compact commit message for this chain's block type.
pub type CompactCommit<Block> = grandpa::CompactCommit<
	<Block as BlockT>::Hash,
	NumberFor<Block>,
	AuthoritySignature,
	AuthorityId,
>;

/// A global communication input stream for commits and catch up messages. Not
/// exposed publicly, used internally to simplify types in the communication
/// layer.
type CommunicationIn<Block> = grandpa::voter::CommunicationIn<
	<Block as BlockT>::Hash,
	NumberFor<Block>,
	AuthoritySignature,
	AuthorityId,
>;

/// Global communication input stream for commits and catch up messages, with
/// the hash type not being derived from the block, useful for forcing the hash
/// to some type (e.g. `H256`) when the compiler can't do the inference.
type CommunicationInH<Block, H> = grandpa::voter::CommunicationIn<
	H,
	NumberFor<Block>,
	AuthoritySignature,
	AuthorityId,
>;

/// A global communication sink for commits. Not exposed publicly, used
/// internally to simplify types in the communication layer.
type CommunicationOut<Block> = grandpa::voter::CommunicationOut<
	<Block as BlockT>::Hash,
	NumberFor<Block>,
	AuthoritySignature,
	AuthorityId,
>;

/// Global communication sink for commits with the hash type not being derived
/// from the block, useful for forcing the hash to some type (e.g. `H256`) when
/// the compiler can't do the inference.
type CommunicationOutH<Block, H> = grandpa::voter::CommunicationOut<
	H,
	NumberFor<Block>,
	AuthoritySignature,
	AuthorityId,
>;

/// Configuration for the GRANDPA service.
#[derive(Clone)]
pub struct Config {
	/// The expected duration for a message to be gossiped across the network.
	pub gossip_duration: Duration,
	/// Justification generation period (in blocks). GRANDPA will try to generate justifications
	/// at least every justification_period blocks. There are some other events which might cause
	/// justification generation.
	pub justification_period: u32,
	/// The local signing key.
	pub local_key: Option<Arc<ed25519::Pair>>,
	/// Some local identifier of the voter.
	pub name: Option<String>,
}

impl Config {
	fn name(&self) -> &str {
		self.name.as_ref().map(|s| s.as_str()).unwrap_or("<unknown>")
	}
}


/// A utility trait implementing `grandpa::Chain` using a given set of headers.
/// This is useful when validating commits, using the given set of headers to
/// verify a valid ancestry route to the target commit block.
pub struct AncestryChain<Block: BlockT> {
	ancestry: HashMap<Block::Hash, Block::Header>,
}

impl<Block: BlockT> AncestryChain<Block> 
where
	<Block as BlockT>::Hash: Ord
{
	pub fn new(ancestry: &[Block::Header]) -> AncestryChain<Block> {
		let ancestry: HashMap<_, _> = ancestry
			.iter()
			.cloned()
			.map(|h: Block::Header| (h.hash(), h))
			.collect();

		AncestryChain { ancestry }
	}
}


impl<Block: BlockT> Chain<Block::Hash, NumberFor<Block>> for AncestryChain<Block>
where
	<Block as BlockT>::Hash: Ord,
	<<Block as BlockT>::Header as HeaderT>::Number: num::cast::AsPrimitive<usize>,
{
	fn ancestry(&self, base: Block::Hash, block: Block::Hash) -> Result<Vec<Block::Hash>, GrandpaError> {
		let mut route = Vec::new();
		let mut current_hash = block;
		loop {
			if current_hash == base { break; }
			match self.ancestry.get(&current_hash) {
				Some(current_header) => {
					current_hash = *current_header.parent_hash();
					route.push(current_hash);
				},
				_ => return Err(GrandpaError::NotDescendent),
			}
		}
		route.pop(); // remove the base

		Ok(route)
	}

	fn best_chain_containing(&self, _block: Block::Hash) -> Option<(Block::Hash, NumberFor<Block>)> {
		None
	}
}

/// Errors that can occur while voting in GRANDPA.
#[derive(Debug)]
pub enum Error {
	/// An error within grandpa.
	Grandpa(GrandpaError),
	/// A network error.
	Network(String),
	/// A blockchain error.
	Blockchain(String),
	/// Could not complete a round on disk.
	Client(ClientError),
	/// An invariant has been violated (e.g. not finalizing pending change blocks in-order)
	Safety(String),
	/// A timer failed to fire.
	Timer(tokio_timer::Error),
}

impl From<GrandpaError> for Error {
	fn from(e: GrandpaError) -> Self {
		Error::Grandpa(e)
	}
}

impl From<ClientError> for Error {
	fn from(e: ClientError) -> Self {
		Error::Client(e)
	}
}

/// Something which can determine if a block is known.
pub trait BlockStatus<Block: BlockT> {
	/// Return `Ok(Some(number))` or `Ok(None)` depending on whether the block
	/// is definitely known and has been imported.
	/// If an unexpected error occurs, return that.
	fn block_number(&self, hash: Block::Hash) -> Result<Option<NumberFor<Block>>, Error>;
}

impl<B, E, Block: BlockT<Hash=H256>, RA> BlockStatus<Block> for Arc<Client<B, E, Block, RA>> where
	B: Backend<Block, Blake2Hasher>,
	E: CallExecutor<Block, Blake2Hasher> + Send + Sync,
	RA: Send + Sync,
	NumberFor<Block>: BlockNumberOps,
{
	fn block_number(&self, hash: Block::Hash) -> Result<Option<NumberFor<Block>>, Error> {
		self.block_number_from_id(&BlockId::Hash(hash))
			.map_err(|e| Error::Blockchain(format!("{:?}", e)))
	}
}

/// A new authority set along with the canonical block it changed at.
#[derive(Debug)]
pub(crate) struct NewAuthoritySet<H, N> {
	pub(crate) canon_number: N,
	pub(crate) canon_hash: H,
	pub(crate) set_id: u64,
	pub(crate) authorities: Vec<(AuthorityId, u64)>,
}

/// Commands issued to the voter.
#[derive(Debug)]
pub(crate) enum VoterCommand<H, N> {
	/// Pause the voter for given reason.
	Pause(String),
	/// New authorities.
	ChangeAuthorities(NewAuthoritySet<H, N>)
}

impl<H, N> fmt::Display for VoterCommand<H, N> {
	fn fmt(&self, f: &mut fmt::Formatter) -> fmt::Result {
		match *self {
			VoterCommand::Pause(ref reason) => write!(f, "Pausing voter: {}", reason),
			VoterCommand::ChangeAuthorities(_) => write!(f, "Changing authorities"),
		}
	}
}

/// Signals either an early exit of a voter or an error.
#[derive(Debug)]
pub(crate) enum CommandOrError<H, N> {
	/// An error occurred.
	Error(Error),
	/// A command to the voter.
	VoterCommand(VoterCommand<H, N>),
}

impl<H, N> From<Error> for CommandOrError<H, N> {
	fn from(e: Error) -> Self {
		CommandOrError::Error(e)
	}
}

impl<H, N> From<ClientError> for CommandOrError<H, N> {
	fn from(e: ClientError) -> Self {
		CommandOrError::Error(Error::Client(e))
	}
}

impl<H, N> From<grandpa::Error> for CommandOrError<H, N> {
	fn from(e: grandpa::Error) -> Self {
		CommandOrError::Error(Error::from(e))
	}
}

impl<H, N> From<VoterCommand<H, N>> for CommandOrError<H, N> {
	fn from(e: VoterCommand<H, N>) -> Self {
		CommandOrError::VoterCommand(e)
	}
}

impl<H: fmt::Debug, N: fmt::Debug> ::std::error::Error for CommandOrError<H, N> { }

impl<H, N> fmt::Display for CommandOrError<H, N> {
	fn fmt(&self, f: &mut fmt::Formatter) -> fmt::Result {
		match *self {
			CommandOrError::Error(ref e) => write!(f, "{:?}", e),
			CommandOrError::VoterCommand(ref cmd) => write!(f, "{}", cmd),
		}
	}
}

pub struct LinkHalf<B, E, Block: BlockT<Hash=H256>, RA, SC> {
	client: Arc<Client<B, E, Block, RA>>,
	select_chain: SC,
	persistent_data: PersistentData<Block>,
	voter_commands_rx: mpsc::UnboundedReceiver<VoterCommand<Block::Hash, NumberFor<Block>>>,
}

/// Make block importer and link half necessary to tie the background voter
/// to it.
pub fn block_import<B, E, Block: BlockT<Hash=H256>, RA, PRA, SC, T>(
	client: Arc<Client<B, E, Block, RA>>,
	api: Arc<PRA>,
	select_chain: SC,
	transaction_pool: Option<Arc<T>>,
) -> Result<(
		GrandpaBlockImport<B, E, Block, RA, PRA, SC, T>,
		LinkHalf<B, E, Block, RA, SC>
	), ClientError>
where
	B: Backend<Block, Blake2Hasher> + 'static,
	E: CallExecutor<Block, Blake2Hasher> + 'static + Clone + Send + Sync,
	RA: Send + Sync,
	PRA: ProvideRuntimeApi,
	PRA::Api: GrandpaApi<Block>,
	SC: SelectChain<Block>,
	// A: txpool::ChainApi,
	T: SubmitReport<PRA, Block>,
{
	use runtime_primitives::traits::Zero;

	let chain_info = client.info();
	let genesis_hash = chain_info.chain.genesis_hash;

	let persistent_data = aux_schema::load_persistent(
		#[allow(deprecated)]
		&**client.backend(),
		genesis_hash,
		<NumberFor<Block>>::zero(),
		|| {
			let genesis_authorities = api.runtime_api()
				.grandpa_authorities(&BlockId::number(Zero::zero()))?;
			telemetry!(CONSENSUS_DEBUG; "afg.loading_authorities";
				"authorities_len" => ?genesis_authorities.len()
			);
			Ok(genesis_authorities)
		}
	)?;

	let (voter_commands_tx, voter_commands_rx) = mpsc::unbounded();

	Ok((
		GrandpaBlockImport::new(
			client.clone(),
			select_chain.clone(),
			persistent_data.authority_set.clone(),
			voter_commands_tx,
			persistent_data.consensus_changes.clone(),
			api,
			transaction_pool.clone(),
		),
		LinkHalf {
			client,
			select_chain,
			persistent_data,
			voter_commands_rx,
		},
	))
}

fn global_communication<Block: BlockT<Hash=H256>, B, E, N, RA>(
	local_key: Option<&Arc<ed25519::Pair>>,
	set_id: u64,
	voters: &Arc<VoterSet<AuthorityId>>,
	client: &Arc<Client<B, E, Block, RA>>,
	network: &NetworkBridge<Block, N>,
) -> (
	impl Stream<
		Item = CommunicationInH<Block, H256>,
		Error = CommandOrError<H256, NumberFor<Block>>,
	>,
	impl Sink<
		SinkItem = CommunicationOutH<Block, H256>,
		SinkError = CommandOrError<H256, NumberFor<Block>>,
	>,
) where
	B: Backend<Block, Blake2Hasher>,
	E: CallExecutor<Block, Blake2Hasher> + Send + Sync,
	N: Network<Block>,
	RA: Send + Sync,
	NumberFor<Block>: BlockNumberOps,
{

	let is_voter = local_key
		.map(|pair| voters.contains_key(&pair.public().into()))
		.unwrap_or(false);

	// verification stream
	let (global_in, global_out) = network.global_communication(
		communication::SetId(set_id),
		voters.clone(),
		is_voter,
	);

	// block commit and catch up messages until relevant blocks are imported.
	let global_in = UntilGlobalMessageBlocksImported::new(
		client.import_notification_stream(),
		client.clone(),
		global_in,
	);

	let global_in = global_in.map_err(CommandOrError::from);
	let global_out = global_out.sink_map_err(CommandOrError::from);

	(global_in, global_out)
}

/// Register the finality tracker inherent data provider (which is used by
/// GRANDPA), if not registered already.
fn register_finality_tracker_inherent_data_provider<B, E, Block: BlockT<Hash=H256>, RA>(
	client: Arc<Client<B, E, Block, RA>>,
	inherent_data_providers: &InherentDataProviders,
) -> Result<(), consensus_common::Error> where
	B: Backend<Block, Blake2Hasher> + 'static,
	E: CallExecutor<Block, Blake2Hasher> + Send + Sync + 'static,
	RA: Send + Sync + 'static,
{
	if !inherent_data_providers.has_provider(&srml_finality_tracker::INHERENT_IDENTIFIER) {
		inherent_data_providers
			.register_provider(srml_finality_tracker::InherentDataProvider::new(move || {
				#[allow(deprecated)]
				{
					let info = client.backend().blockchain().info();
					telemetry!(CONSENSUS_INFO; "afg.finalized";
						"finalized_number" => ?info.finalized_number,
						"finalized_hash" => ?info.finalized_hash,
					);
					Ok(info.finalized_number)
				}
			}))
			.map_err(|err| consensus_common::Error::InherentData(err.into()))
	} else {
		Ok(())
	}
}

/// Parameters used to run Grandpa.
<<<<<<< HEAD
pub struct GrandpaParams<'a, B, E, Block: BlockT<Hash=H256>, N, RA, SC, X, T> {
=======
pub struct GrandpaParams<B, E, Block: BlockT<Hash=H256>, N, RA, SC, X> {
>>>>>>> 637a2b45
	/// Configuration for the GRANDPA service.
	pub config: Config,
	/// A link to the block import worker.
	pub link: LinkHalf<B, E, Block, RA, SC>,
	/// The Network instance.
	pub network: N,
	/// The inherent data providers.
	pub inherent_data_providers: InherentDataProviders,
	/// Handle to a future that will resolve on exit.
	pub on_exit: X,
	/// If supplied, can be used to hook on telemetry connection established events.
<<<<<<< HEAD
	pub telemetry_on_connect: Option<TelemetryOnConnect<'a>>,
	/// The transaction pool.
	pub transaction_pool: Arc<T>,
=======
	pub telemetry_on_connect: Option<TelemetryOnConnect>,
>>>>>>> 637a2b45
}

/// Run a GRANDPA voter as a task. Provide configuration and a link to a
/// block import worker that has already been instantiated with `block_import`.
pub fn run_grandpa_voter<B, E, Block: BlockT<Hash=H256>, N, RA, SC, X, T>(
	grandpa_params: GrandpaParams<B, E, Block, N, RA, SC, X, T>,
) -> ::client::error::Result<impl Future<Item=(),Error=()> + Send + 'static> where
	Block::Hash: Ord,
	B: Backend<Block, Blake2Hasher> + 'static,
	E: CallExecutor<Block, Blake2Hasher> + Send + Sync + 'static + Clone,
	N: Network<Block> + Send + Sync + 'static,
	N::In: Send + 'static,
	SC: SelectChain<Block> + 'static,
	NumberFor<Block>: BlockNumberOps,
	DigestFor<Block>: Encode,
	X: Future<Item=(),Error=()> + Clone + Send + 'static,
	T: SubmitReport<Client<B, E, Block, RA>, Block> + Send + Sync + 'static,
	Client<B, E, Block, RA>: HeaderBackend<Block> + ProvideRuntimeApi,
	<Client<B, E, Block, RA> as ProvideRuntimeApi>::Api: GrandpaApi<Block>,
	RA: Send + Sync + 'static + ConstructRuntimeApi<Block, Client<B, E, Block, RA>>,
{
	let GrandpaParams {
		config,
		link,
		network,
		inherent_data_providers,
		on_exit,
		telemetry_on_connect,
		transaction_pool,
	} = grandpa_params;

	use futures::future::{self, Loop as FutureLoop};

	let LinkHalf {
		client,
		select_chain,
		persistent_data,
		voter_commands_rx,
	} = link;

	let PersistentData { authority_set, set_state, consensus_changes } = persistent_data;

	let (network, network_startup) = NetworkBridge::new(
		network,
		config.clone(),
		set_state.clone(),
		on_exit.clone(),
	);

	register_finality_tracker_inherent_data_provider(client.clone(), &inherent_data_providers)?;

	let telemetry_task = if let Some(telemetry_on_connect) = telemetry_on_connect {
		let authorities = authority_set.clone();
		let events = telemetry_on_connect.telemetry_connection_sinks
			.for_each(move |_| {
				telemetry!(CONSENSUS_INFO; "afg.authority_set";
					 "authority_set_id" => ?authorities.set_id(),
					 "authorities" => {
						let curr = authorities.current_authorities();
						let voters = curr.voters();
						let authorities: Vec<String> =
							voters.iter().map(|(id, _)| id.to_string()).collect();
						serde_json::to_string(&authorities)
							.expect("authorities is always at least an empty vector; elements are always of type string")
					 }
				);
				Ok(())
			})
			.then(|_| -> Result<(), ()> { Ok(()) });
		futures::future::Either::A(events)
	} else {
		futures::future::Either::B(futures::future::empty())
	};

	let voters = authority_set.current_authorities();
	let initial_environment = Arc::new(Environment {
		inner: client.clone(),
		config: config.clone(),
		select_chain: select_chain.clone(),
		voters: Arc::new(voters),
		network: network.clone(),
		set_id: authority_set.set_id(),
		authority_set: authority_set.clone(),
		consensus_changes: consensus_changes.clone(),
		voter_set_state: set_state.clone(),
		transaction_pool: transaction_pool.clone(),
	});

	initial_environment.update_voter_set_state(|voter_set_state| {
		match voter_set_state {
			VoterSetState::Live { current_round: HasVoted::Yes(id, _), completed_rounds } => {
				let local_id = config.local_key.clone().map(|pair| pair.public());
				let has_voted = match local_id {
					Some(local_id) => if *id == local_id {
						// keep the previous votes
						return Ok(None);
					} else {
						HasVoted::No
					},
					_ => HasVoted::No,
				};

				// NOTE: only updated on disk when the voter first
				// proposes/prevotes/precommits or completes a round.
				Ok(Some(VoterSetState::Live {
					current_round: has_voted,
					completed_rounds: completed_rounds.clone(),
				}))
			},
			_ => Ok(None),
		}
	}).expect("operation inside closure cannot fail; qed");

	let initial_state = (initial_environment, voter_commands_rx.into_future());
	let voter_work = future::loop_fn(initial_state, move |params| {
		let (env, voter_commands_rx) = params;
		debug!(target: "afg", "{}: Starting new voter with set ID {}", config.name(), env.set_id);
		telemetry!(CONSENSUS_DEBUG; "afg.starting_new_voter";
			"name" => ?config.name(), "set_id" => ?env.set_id
		);

		let mut maybe_voter = match &*env.voter_set_state.read() {
			VoterSetState::Live { completed_rounds, .. } => {
				let chain_info = client.info();

				let last_finalized = (
					chain_info.chain.finalized_hash,
					chain_info.chain.finalized_number,
				);

				let global_comms = global_communication(
					config.local_key.as_ref(),
					env.set_id,
					&env.voters,
					&client,
					&network,
				);

				let voters = (*env.voters).clone();

				let last_completed_round = completed_rounds.last();

				Some(voter::Voter::new(
					env.clone(),
					voters,
					global_comms,
					last_completed_round.number,
					last_completed_round.state.clone(),
					last_finalized,
				))
			},
			VoterSetState::Paused { .. } => None,
		};

		// needs to be combined with another future otherwise it can deadlock.
		let poll_voter = future::poll_fn(move || match maybe_voter {
			Some(ref mut voter) => voter.poll(),
			None => Ok(Async::NotReady),
		});

		let client = client.clone();
		let transaction_pool = transaction_pool.clone();
		let config = config.clone();
		let network = network.clone();
		let select_chain = select_chain.clone();
		let authority_set = authority_set.clone();
		let consensus_changes = consensus_changes.clone();

		let handle_voter_command = move |command: VoterCommand<_, _>, voter_commands_rx| {
			match command {
				VoterCommand::ChangeAuthorities(new) => {
					let voters: Vec<String> = new.authorities.iter().map(move |(a, _)| {
						format!("{}", a)
					}).collect();
					telemetry!(CONSENSUS_INFO; "afg.voter_command_change_authorities";
						"number" => ?new.canon_number,
						"hash" => ?new.canon_hash,
						"voters" => ?voters,
						"set_id" => ?new.set_id,
					);

					// start the new authority set using the block where the
					// set changed (not where the signal happened!) as the base.
					let genesis_state = RoundState::genesis((new.canon_hash, new.canon_number));
					
					// always start at round 0 when changing sets.
					let completed_round = CompletedRound {
							number: 0,
							state: genesis_state,
							base: (new.canon_hash, new.canon_number),
							historical_votes: HistoricalVotes::<Block>::new(),
					};

					let mut rounds = VecDeque::new();
					rounds.push_back(completed_round);

					let voters = authority_set.inner().read()
						.current().1.iter().map(|(a, _)| a.clone()).collect();
		
					let completed_rounds = CompletedRounds::new(
						rounds,
						new.set_id,
						voters,
					);

					let set_state = VoterSetState::Live {
						completed_rounds,
						current_round: HasVoted::No,
					};

					#[allow(deprecated)]
					aux_schema::write_voter_state(
						&**client.backend(),
						new.set_id,
						0,
						&set_state,
						&HistoricalVotes::<Block>::new(),
					)?;

					let set_state: SharedVoterSetState<_> = set_state.into();

					let env = Arc::new(Environment {
						inner: client,
						select_chain,
						config,
						voters: Arc::new(new.authorities.into_iter().collect()),
						set_id: new.set_id,
						network,
						authority_set,
						consensus_changes,
						voter_set_state: set_state,
						transaction_pool,
					});

					Ok(FutureLoop::Continue((env, voter_commands_rx)))
				}
				VoterCommand::Pause(reason) => {
					info!(target: "afg", "Pausing old validator set: {}", reason);

					// not racing because old voter is shut down.
					env.update_voter_set_state(|voter_set_state| {
						let completed_rounds = voter_set_state.completed_rounds();
						let set_state = VoterSetState::Paused { completed_rounds };

						#[allow(deprecated)]
						aux_schema::write_voter_set_state(&**client.backend(), &set_state)?;
						Ok(Some(set_state))
					})?;

					Ok(FutureLoop::Continue((env, voter_commands_rx)))
				},
			}
		};

		poll_voter.select2(voter_commands_rx).then(move |res| match res {
			Ok(future::Either::A(((), _))) => {
				// voters don't conclude naturally; this could reasonably be an error.
				Ok(FutureLoop::Break(()))
			},
			Err(future::Either::B(_)) => {
				// the `voter_commands_rx` stream should not fail.
				Ok(FutureLoop::Break(()))
			},
			Ok(future::Either::B(((None, _), _))) => {
				// the `voter_commands_rx` stream should never conclude since it's never closed.
				Ok(FutureLoop::Break(()))
			},
			Err(future::Either::A((CommandOrError::Error(e), _))) => {
				// return inner voter error
				Err(e)
			}
			Ok(future::Either::B(((Some(command), voter_commands_rx), _))) => {
				// some command issued externally.
				handle_voter_command(command, voter_commands_rx.into_future())
			}
			Err(future::Either::A((CommandOrError::VoterCommand(command), voter_commands_rx))) => {
				// some command issued internally.
				handle_voter_command(command, voter_commands_rx)
			},
		})
	});

	let voter_work = voter_work
		.map(|_| ())
		.map_err(|e| {
			warn!("GRANDPA Voter failed: {:?}", e);
			telemetry!(CONSENSUS_WARN; "afg.voter_failed"; "e" => ?e);
		});

	let voter_work = network_startup.and_then(move |()| voter_work);

	// Make sure that `telemetry_task` doesn't accidentally finish and kill grandpa.
	let telemetry_task = telemetry_task
		.then(|_| futures::future::empty::<(), ()>());

	Ok(voter_work.select(on_exit).select2(telemetry_task).then(|_| Ok(())))
}

#[deprecated(since = "1.1", note = "Please switch to run_grandpa_voter.")]
pub fn run_grandpa<B, E, Block: BlockT<Hash=H256>, N, RA, SC, X, T>(
	grandpa_params: GrandpaParams<B, E, Block, N, RA, SC, X, T>,
) -> ::client::error::Result<impl Future<Item=(),Error=()> + Send + 'static> where
	Block::Hash: Ord,
	B: Backend<Block, Blake2Hasher> + 'static,
	E: CallExecutor<Block, Blake2Hasher> + Send + Sync + 'static + Clone,
	N: Network<Block> + Send + Sync + 'static,
	N::In: Send + 'static,
	SC: SelectChain<Block> + 'static,
	NumberFor<Block>: BlockNumberOps,
	DigestFor<Block>: Encode,
	X: Future<Item=(),Error=()> + Clone + Send + 'static,
	T: Sync + Send + 'static + SubmitReport<Client<B, E, Block, RA>, Block>,
	Client<B, E, Block, RA>: HeaderBackend<Block> + ProvideRuntimeApi,
	<Client<B, E, Block, RA> as ProvideRuntimeApi>::Api: GrandpaApi<Block>,
	RA: Send + Sync + 'static + ConstructRuntimeApi<Block, Client<B, E, Block, RA>>,
{
	run_grandpa_voter(grandpa_params)
}<|MERGE_RESOLUTION|>--- conflicted
+++ resolved
@@ -85,11 +85,8 @@
 use std::fmt;
 use std::sync::Arc;
 use std::time::Duration;
-<<<<<<< HEAD
 use std::collections::HashMap;
-=======
 use std::collections::VecDeque;
->>>>>>> 637a2b45
 
 mod authorities;
 mod aux_schema;
@@ -436,7 +433,7 @@
 	PRA::Api: GrandpaApi<Block>,
 	SC: SelectChain<Block>,
 	// A: txpool::ChainApi,
-	T: SubmitReport<PRA, Block>,
+	T: SubmitReport<Client<B, E, Block, RA>, Block>,
 {
 	use runtime_primitives::traits::Zero;
 
@@ -556,11 +553,7 @@
 }
 
 /// Parameters used to run Grandpa.
-<<<<<<< HEAD
-pub struct GrandpaParams<'a, B, E, Block: BlockT<Hash=H256>, N, RA, SC, X, T> {
-=======
-pub struct GrandpaParams<B, E, Block: BlockT<Hash=H256>, N, RA, SC, X> {
->>>>>>> 637a2b45
+pub struct GrandpaParams<B, E, Block: BlockT<Hash=H256>, N, RA, SC, X, T> {
 	/// Configuration for the GRANDPA service.
 	pub config: Config,
 	/// A link to the block import worker.
@@ -572,13 +565,9 @@
 	/// Handle to a future that will resolve on exit.
 	pub on_exit: X,
 	/// If supplied, can be used to hook on telemetry connection established events.
-<<<<<<< HEAD
-	pub telemetry_on_connect: Option<TelemetryOnConnect<'a>>,
+	pub telemetry_on_connect: Option<TelemetryOnConnect>,
 	/// The transaction pool.
 	pub transaction_pool: Arc<T>,
-=======
-	pub telemetry_on_connect: Option<TelemetryOnConnect>,
->>>>>>> 637a2b45
 }
 
 /// Run a GRANDPA voter as a task. Provide configuration and a link to a
