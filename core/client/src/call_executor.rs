// Copyright 2017-2019 Parity Technologies (UK) Ltd.
// This file is part of Substrate.

// Substrate is free software: you can redistribute it and/or modify
// it under the terms of the GNU General Public License as published by
// the Free Software Foundation, either version 3 of the License, or
// (at your option) any later version.

// Substrate is distributed in the hope that it will be useful,
// but WITHOUT ANY WARRANTY; without even the implied warranty of
// MERCHANTABILITY or FITNESS FOR A PARTICULAR PURPOSE.  See the
// GNU General Public License for more details.

// You should have received a copy of the GNU General Public License
// along with Substrate.  If not, see <http://www.gnu.org/licenses/>.

use std::{sync::Arc, cmp::Ord, panic::UnwindSafe, result, cell::RefCell, rc::Rc};
<<<<<<< HEAD
use parity_codec::{Encode, Decode};
use runtime_primitives::{
	generic::BlockId, traits::{Block as BlockT, NumberFor},
=======
use codec::{Encode, Decode};
use sr_primitives::{
	generic::BlockId, traits::Block as BlockT,
>>>>>>> ab490568
};
use state_machine::{
	self, OverlayedChanges, Ext, CodeExecutor, ExecutionManager,
	ExecutionStrategy, NeverOffchainExt, backend::Backend as _,
	ChangesTrieTransaction,
};
use executor::{RuntimeVersion, RuntimeInfo, NativeVersion};
use hash_db::Hasher;
use primitives::{offchain, H256, Blake2Hasher, NativeOrEncoded, NeverNativeValue};

use crate::runtime_api::{ProofRecorder, InitializeBlock};
use crate::backend;
use crate::error;

/// Method call executor.
pub trait CallExecutor<B, H>
where
	B: BlockT,
	H: Hasher<Out=B::Hash>,
	H::Out: Ord,
{
	/// Externalities error type.
	type Error: state_machine::Error;

	/// Execute a call to a contract on top of state in a block of given hash.
	///
	/// No changes are made.
	fn call<
		O: offchain::Externalities,
	>(
		&self,
		id: &BlockId<B>,
		method: &str,
		call_data: &[u8],
		strategy: ExecutionStrategy,
		side_effects_handler: Option<&mut O>,
	) -> Result<Vec<u8>, error::Error>;

	/// Execute a contextual call on top of state in a block of a given hash.
	///
	/// No changes are made.
	/// Before executing the method, passed header is installed as the current header
	/// of the execution context.
	fn contextual_call<
		'a,
		O: offchain::Externalities,
		IB: Fn() -> error::Result<()>,
		EM: Fn(
			Result<NativeOrEncoded<R>, Self::Error>,
			Result<NativeOrEncoded<R>, Self::Error>
		) -> Result<NativeOrEncoded<R>, Self::Error>,
		R: Encode + Decode + PartialEq,
		NC: FnOnce() -> result::Result<R, &'static str> + UnwindSafe,
	>(
		&self,
		initialize_block_fn: IB,
		at: &BlockId<B>,
		method: &str,
		call_data: &[u8],
		changes: &RefCell<OverlayedChanges>,
		initialize_block: InitializeBlock<'a, B>,
		execution_manager: ExecutionManager<EM>,
		native_call: Option<NC>,
		side_effects_handler: Option<&mut O>,
		proof_recorder: &Option<Rc<RefCell<ProofRecorder<B>>>>,
		enable_keystore: bool,
	) -> error::Result<NativeOrEncoded<R>> where ExecutionManager<EM>: Clone;

	/// Extract RuntimeVersion of given block
	///
	/// No changes are made.
	fn runtime_version(&self, id: &BlockId<B>) -> Result<RuntimeVersion, error::Error>;

	/// Execute a call to a contract on top of given state.
	///
	/// No changes are made.
	fn call_at_state<
		O: offchain::Externalities,
		S: state_machine::Backend<H>,
		F: FnOnce(
			Result<NativeOrEncoded<R>, Self::Error>,
			Result<NativeOrEncoded<R>, Self::Error>
		) -> Result<NativeOrEncoded<R>, Self::Error>,
		R: Encode + Decode + PartialEq,
		NC: FnOnce() -> result::Result<R, &'static str> + UnwindSafe,
	>(&self,
		state: &S,
		overlay: &mut OverlayedChanges,
		method: &str,
		call_data: &[u8],
		manager: ExecutionManager<F>,
		native_call: Option<NC>,
		side_effects_handler: Option<&mut O>,
	) -> Result<
		(
			NativeOrEncoded<R>,
			(S::Transaction, H::Out),
			Option<ChangesTrieTransaction<Blake2Hasher, NumberFor<B>>>
		),
		error::Error,
	>;

	/// Execute a call to a contract on top of given state, gathering execution proof.
	///
	/// No changes are made.
	fn prove_at_state<S: state_machine::Backend<H>>(
		&self,
		mut state: S,
		overlay: &mut OverlayedChanges,
		method: &str,
		call_data: &[u8]
	) -> Result<(Vec<u8>, Vec<Vec<u8>>), error::Error> {
		let trie_state = state.as_trie_backend()
			.ok_or_else(||
				Box::new(state_machine::ExecutionError::UnableToGenerateProof)
					as Box<dyn state_machine::Error>
			)?;
		self.prove_at_trie_state(trie_state, overlay, method, call_data)
	}

	/// Execute a call to a contract on top of given trie state, gathering execution proof.
	///
	/// No changes are made.
	fn prove_at_trie_state<S: state_machine::TrieBackendStorage<H>>(
		&self,
		trie_state: &state_machine::TrieBackend<S, H>,
		overlay: &mut OverlayedChanges,
		method: &str,
		call_data: &[u8]
	) -> Result<(Vec<u8>, Vec<Vec<u8>>), error::Error>;

	/// Get runtime version if supported.
	fn native_runtime_version(&self) -> Option<&NativeVersion>;
}

/// Call executor that executes methods locally, querying all required
/// data from local backend.
pub struct LocalCallExecutor<B, E> {
	backend: Arc<B>,
	executor: E,
	keystore: Option<primitives::traits::BareCryptoStorePtr>,
}

impl<B, E> LocalCallExecutor<B, E> {
	/// Creates new instance of local call executor.
	pub fn new(
		backend: Arc<B>,
		executor: E,
		keystore: Option<primitives::traits::BareCryptoStorePtr>,
	) -> Self {
		LocalCallExecutor {
			backend,
			executor,
			keystore,
		}
	}
}

impl<B, E> Clone for LocalCallExecutor<B, E> where E: Clone {
	fn clone(&self) -> Self {
		LocalCallExecutor {
			backend: self.backend.clone(),
			executor: self.executor.clone(),
			keystore: self.keystore.clone(),
		}
	}
}

impl<B, E, Block> CallExecutor<Block, Blake2Hasher> for LocalCallExecutor<B, E>
where
	B: backend::Backend<Block, Blake2Hasher>,
	E: CodeExecutor<Blake2Hasher> + RuntimeInfo,
	Block: BlockT<Hash=H256>,
{
	type Error = E::Error;

	fn call<O: offchain::Externalities>(
		&self,
		id: &BlockId<Block>,
		method: &str,
		call_data: &[u8],
		strategy: ExecutionStrategy,
		side_effects_handler: Option<&mut O>,
	) -> error::Result<Vec<u8>> {
		let mut changes = OverlayedChanges::default();
		let state = self.backend.state_at(*id)?;
		let return_data = state_machine::new(
			&state,
			self.backend.changes_trie_storage(),
			side_effects_handler,
			&mut changes,
			&self.executor,
			method,
			call_data,
			self.keystore.clone(),
		).execute_using_consensus_failure_handler::<_, NeverNativeValue, fn() -> _>(
			strategy.get_manager(),
			false,
			None,
		)
		.map(|(result, _, _)| result)?;
		self.backend.destroy_state(state)?;
		Ok(return_data.into_encoded())
	}

	fn contextual_call<
		'a,
		O: offchain::Externalities,
		IB: Fn() -> error::Result<()>,
		EM: Fn(
			Result<NativeOrEncoded<R>, Self::Error>,
			Result<NativeOrEncoded<R>, Self::Error>
		) -> Result<NativeOrEncoded<R>, Self::Error>,
		R: Encode + Decode + PartialEq,
		NC: FnOnce() -> result::Result<R, &'static str> + UnwindSafe,
	>(
		&self,
		initialize_block_fn: IB,
		at: &BlockId<Block>,
		method: &str,
		call_data: &[u8],
		changes: &RefCell<OverlayedChanges>,
		initialize_block: InitializeBlock<'a, Block>,
		execution_manager: ExecutionManager<EM>,
		native_call: Option<NC>,
		side_effects_handler: Option<&mut O>,
		recorder: &Option<Rc<RefCell<ProofRecorder<Block>>>>,
		enable_keystore: bool,
	) -> Result<NativeOrEncoded<R>, error::Error> where ExecutionManager<EM>: Clone {
		match initialize_block {
			InitializeBlock::Do(ref init_block)
				if init_block.borrow().as_ref().map(|id| id != at).unwrap_or(true) => {
				initialize_block_fn()?;
			},
			// We don't need to initialize the runtime at a block.
			_ => {},
		}

		let keystore = if enable_keystore {
			self.keystore.clone()
		} else {
			None
		};

		let mut state = self.backend.state_at(*at)?;

		let result = match recorder {
			Some(recorder) => {
				let trie_state = state.as_trie_backend()
					.ok_or_else(||
						Box::new(state_machine::ExecutionError::UnableToGenerateProof)
							as Box<dyn state_machine::Error>
					)?;

				let backend = state_machine::ProvingBackend::new_with_recorder(
					trie_state,
					recorder.clone()
				);

				state_machine::new(
					&backend,
					self.backend.changes_trie_storage(),
					side_effects_handler,
					&mut *changes.borrow_mut(),
					&self.executor,
					method,
					call_data,
					keystore,
				)
				.execute_using_consensus_failure_handler(
					execution_manager,
					false,
					native_call,
				)
				.map(|(result, _, _)| result)
				.map_err(Into::into)
			}
			None => state_machine::new(
				&state,
				self.backend.changes_trie_storage(),
				side_effects_handler,
				&mut *changes.borrow_mut(),
				&self.executor,
				method,
				call_data,
				keystore,
			)
			.execute_using_consensus_failure_handler(
				execution_manager,
				false,
				native_call,
			)
			.map(|(result, _, _)| result)
		}?;
		self.backend.destroy_state(state)?;
		Ok(result)
	}

	fn runtime_version(&self, id: &BlockId<Block>) -> error::Result<RuntimeVersion> {
		let mut overlay = OverlayedChanges::default();
		let state = self.backend.state_at(*id)?;

		let mut ext = Ext::new(
			&mut overlay,
			&state,
			self.backend.changes_trie_storage(),
			NeverOffchainExt::new(),
			None,
		);
		let version = self.executor.runtime_version(&mut ext);
		self.backend.destroy_state(state)?;
		version.ok_or(error::Error::VersionInvalid.into())
	}

	fn call_at_state<
		O: offchain::Externalities,
		S: state_machine::Backend<Blake2Hasher>,
		F: FnOnce(
			Result<NativeOrEncoded<R>, Self::Error>,
			Result<NativeOrEncoded<R>, Self::Error>
		) -> Result<NativeOrEncoded<R>, Self::Error>,
		R: Encode + Decode + PartialEq,
		NC: FnOnce() -> result::Result<R, &'static str> + UnwindSafe,
	>(&self,
		state: &S,
		changes: &mut OverlayedChanges,
		method: &str,
		call_data: &[u8],
		manager: ExecutionManager<F>,
		native_call: Option<NC>,
		side_effects_handler: Option<&mut O>,
	) -> error::Result<(
		NativeOrEncoded<R>,
		(S::Transaction, <Blake2Hasher as Hasher>::Out),
		Option<ChangesTrieTransaction<Blake2Hasher, NumberFor<Block>>>,
	)> {
		state_machine::new(
			state,
			self.backend.changes_trie_storage(),
			side_effects_handler,
			changes,
			&self.executor,
			method,
			call_data,
			self.keystore.clone(),
		).execute_using_consensus_failure_handler(
			manager,
			true,
			native_call,
		)
		.map(|(result, storage_tx, changes_tx)| (
			result,
			storage_tx.expect("storage_tx is always computed when compute_tx is true; qed"),
			changes_tx,
		))
		.map_err(Into::into)
	}

	fn prove_at_trie_state<S: state_machine::TrieBackendStorage<Blake2Hasher>>(
		&self,
		trie_state: &state_machine::TrieBackend<S, Blake2Hasher>,
		overlay: &mut OverlayedChanges,
		method: &str,
		call_data: &[u8]
	) -> Result<(Vec<u8>, Vec<Vec<u8>>), error::Error> {
		state_machine::prove_execution_on_trie_backend(
			trie_state,
			overlay,
			&self.executor,
			method,
			call_data,
			self.keystore.clone(),
		)
		.map_err(Into::into)
	}

	fn native_runtime_version(&self) -> Option<&NativeVersion> {
		Some(self.executor.native_version())
	}
}<|MERGE_RESOLUTION|>--- conflicted
+++ resolved
@@ -15,15 +15,9 @@
 // along with Substrate.  If not, see <http://www.gnu.org/licenses/>.
 
 use std::{sync::Arc, cmp::Ord, panic::UnwindSafe, result, cell::RefCell, rc::Rc};
-<<<<<<< HEAD
-use parity_codec::{Encode, Decode};
-use runtime_primitives::{
-	generic::BlockId, traits::{Block as BlockT, NumberFor},
-=======
 use codec::{Encode, Decode};
 use sr_primitives::{
-	generic::BlockId, traits::Block as BlockT,
->>>>>>> ab490568
+	generic::BlockId, traits::Block as BlockT, traits::NumberFor,
 };
 use state_machine::{
 	self, OverlayedChanges, Ext, CodeExecutor, ExecutionManager,
